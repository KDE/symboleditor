<?xml version="1.0" encoding="utf-8"?>
<component type="desktop">
  <id>org.kde.SymbolEditor.desktop</id>
  <metadata_license>GFDL-1.2-without-invariant</metadata_license>
  <name>SymbolEditor</name>
  <name xml:lang="ca">SymbolEditor</name>
  <name xml:lang="ca-valencia">SymbolEditor</name>
  <name xml:lang="cs">SymbolEditor</name>
  <name xml:lang="da">SymbolEditor</name>
  <name xml:lang="de">SymbolEditor</name>
  <name xml:lang="en-GB">SymbolEditor</name>
  <name xml:lang="es">SymbolEditor</name>
<<<<<<< HEAD
  <name xml:lang="et">Sümbolite redaktor</name>
=======
>>>>>>> 9b699cd6
  <name xml:lang="eu">Ikur Editorea</name>
  <name xml:lang="fi">SymbolEditor</name>
  <name xml:lang="fr">SymbolEditor</name>
  <name xml:lang="gl">SymbolEditor</name>
  <name xml:lang="id">SymbolEditor</name>
  <name xml:lang="it">SymbolEditor</name>
  <name xml:lang="ko">SymbolEditor</name>
  <name xml:lang="nl">SymbolEditor</name>
  <name xml:lang="nn">SymbolEditor</name>
  <name xml:lang="pl">EdytorSymboli</name>
  <name xml:lang="pt">Editor de Símbolos</name>
  <name xml:lang="pt-BR">Editor de Símbolos</name>
  <name xml:lang="sk">SymbolEditor</name>
  <name xml:lang="sl">SymbolEditor</name>
  <name xml:lang="sv">Symboleditor</name>
  <name xml:lang="tr">SymbolEditor</name>
  <name xml:lang="uk">SymbolEditor</name>
  <name xml:lang="x-test">xxSymbolEditorxx</name>
  <name xml:lang="zh-CN">符号编辑器</name>
  <summary>A cross stitch symbol editor</summary>
  <summary xml:lang="ca">Un editor de símbols de punt de creu</summary>
  <summary xml:lang="ca-valencia">Un editor de símbols de punt de creu</summary>
  <summary xml:lang="cs">Editor symbolů pro vyšívání křížkovým stehem</summary>
  <summary xml:lang="de">Ein Kreuzstich-Symboleditor</summary>
  <summary xml:lang="en-GB">A cross stitch symbol editor</summary>
  <summary xml:lang="es">Un editor de símbolos de punto de cruz</summary>
<<<<<<< HEAD
  <summary xml:lang="et">Tikkimispistete sümbolite redaktor</summary>
=======
>>>>>>> 9b699cd6
  <summary xml:lang="eu">Gurutze-puntuko ikurren editore bat</summary>
  <summary xml:lang="fi">Ristipistosymbolimuokkain</summary>
  <summary xml:lang="fr">Un éditeur de symbole au point de croix</summary>
  <summary xml:lang="gl">Un editor de símbolos de cruz en punta</summary>
  <summary xml:lang="id">Sebuah editor simbol kristik (cross stitch)</summary>
  <summary xml:lang="it">Un editor di simboli punto croce</summary>
  <summary xml:lang="ko">십자수 심볼 편집기</summary>
  <summary xml:lang="nl">Een kruissteeksymboolbewerker</summary>
  <summary xml:lang="nn">Redigeringsprogram for krossting</summary>
  <summary xml:lang="pl">Edytor symboli Cross Stitch.</summary>
  <summary xml:lang="pt">Um editor de símbolos de pontos de cruz</summary>
  <summary xml:lang="pt-BR">Um editor de símbolos em ponto cruz</summary>
  <summary xml:lang="sk">Editor symbolov krížových stehov</summary>
  <summary xml:lang="sl">Urejevalnik križnih šivov</summary>
  <summary xml:lang="sv">En symboleditor för korsstygn</summary>
  <summary xml:lang="tr">Çapraz köşe sembol düzenleyicisi</summary>
  <summary xml:lang="uk">Програма для редагування позначок для вишивання хрестиком</summary>
  <summary xml:lang="x-test">xxA cross stitch symbol editorxx</summary>
  <description>
    <p>SymbolEditor is a program that can create libraries of QPainterPath objects with hints on how to render them. It was originally designed to create symbol libraries for the KXStitch application, but other applications using similar functionality could also make use of them. There are a number of tools to aid the designing of symbols, including lines, bezier curves, rectangle and ellipse. Text characters can be selected from any font and the symbols can be mirrored or rotated. Symbols can be filled or unfilled, the line end type and joining style can be changed and the line thickness can be varied.</p>
    <p xml:lang="ca">El SymbolEditor és un programa que pot crear biblioteques d'objectes QPainterPath amb consells quant a representar-los. Originalment va ser dissenyada per crear biblioteques de símbols per a l'aplicació KXStitch, però altres aplicacions que usin funcionalitats similars també en poden fer ús. Hi ha diverses eines per ajudar a dissenyar els símbols, incloent-hi línies, corbes de bezier, rectangles i el·lipses. Els caràcters de text es poden seleccionar des de qualsevol tipus de lletra i els símbols es poden emmirallar o girar. Els símbols es poden farcir o no farcir, el tipus de final de línia i l'estil d'unió es poden canviar i es pot variar el gruix de les línies.</p>
    <p xml:lang="ca-valencia">El SymbolEditor és un programa que pot crear biblioteques d'objectes QPainterPath amb consells quant a representar-los. Originalment va ser dissenyada per crear biblioteques de símbols per a l'aplicació KXStitch, però altres aplicacions que usin funcionalitats similars també en poden fer ús. Hi ha diverses eines per ajudar a dissenyar els símbols, incloent-hi línies, corbes de bezier, rectangles i el·lipses. Els caràcters de text es poden seleccionar des de qualsevol tipus de lletra i els símbols es poden emmirallar o girar. Els símbols es poden farcir o no farcir, el tipus de final de línia i l'estil d'unió es poden canviar i es pot variar el gruix de les línies.</p>
    <p xml:lang="en-GB">SymbolEditor is a program that can create libraries of QPainterPath objects with hints on how to render them. It was originally designed to create symbol libraries for the KXStitch application, but other applications using similar functionality could also make use of them. There are a number of tools to aid the designing of symbols, including lines, bezier curves, rectangle and ellipse. Text characters can be selected from any font and the symbols can be mirrored or rotated. Symbols can be filled or unfilled, the line end type and joining style can be changed and the line thickness can be varied.</p>
    <p xml:lang="es">SymbolEditor es un programa que puede crear bibliotecas de objetos de QPainterPath que sugiere cómo se muestran. Originalmente se diseñó para crear bibliotecas de símbolos para la aplicación KXStitch, pero también la pueden usar otras aplicaciones de funcionalidad similar. Existen diversas herramientas para ayudar a crear símbolos, que incluyen líneas, curvas de bezier, rectángulos y elipses. Puede seleccionar caracteres de texto de cualquier tipo de letra y los símbolos se pueden reflejar y rotar. Puede crear símbolos rellenos o sin rellenar, cambiar los remates y las juntas, y variar el grosor de líneas.</p>
<<<<<<< HEAD
    <p xml:lang="et">Sümbolite redaktor on rakendus QPainterPath'i objektide teekide loomiseks koos vihjetega, kuidas neid renderdada. Algupäraselt oli see mõeldud rakendusele KXStitch sümboliteekide loomiseks, kuid seda võivad edukalt kasutada ka teised sarnase funktsionaalsusega rakendused. Sümbolite loomisel on abiks hulk tööriistu, sealhulgas sirgjooned, Bezier kõverad, ristkülikud ja ellipsid. Tekstimärke võib valida mis tahes fondist ning sümboleid võib peegeldada või pöörata. Sümbolid võivad olla täidetud või täitmata, joonetipu tüüpi ja ühendusestiili saab muuta, samuti võib varieerida joone jämedust.</p>
=======
>>>>>>> 9b699cd6
    <p xml:lang="eu">SymbolEditor, ikur editorea, QPainterPath objektuen liburutegiak, haiek errendatzeko argibideekin, sor ditzakeen programa bat da. Jatorrian KXStitch aplikaziorako ikur-liburutegiak sortzeko diseinatu zen, baino antzeko funtzioak erabiltzen dituzten beste aplikazio batzuek ere erabil dezakete. Ikurrak diseinatzen laguntzeko tresna batzuk daude, hala nola bezier-kurbak, laukizuzena eta elipsea. Testu-karaktereak edozein letra-tipotatik hauta daitezke eta ikurrak ispilatu edo biratu daitezke. Ikurrak beteta edo bete gabe izan daitezke, lerroaren errematea eta lotura-estiloa alda daitezke baita lerroaren lodiera ere.</p>
    <p xml:lang="fi">SymbolEditor on ohjelma, jolla luoda QPainterPath-olioita vihjein niiden hahmontamisesta. Se suunniteltiin alkuaan KXStitch-sovelluksen symbolikirjastojen luomiseen, mutta myös muut samanlaiset ohjelmat voivat hyötyä siitä. Symbolien suunnitteluun on joukko työkaluja kuten viiva, bezierkäyrä, nelikulmio ja ellipsi. Tekstimerkit voi valita mistä vain fontista, ja symboleja voi peilata ja kiertää. Symbolit voivat olla täytettyjä tai ääriviivasymboleja, viivan pääte- ja liitostyyppiä voi vaihtaa ja viivan paksuutta vaihdella.</p>
    <p xml:lang="fr">Le programme SymbolEditor peut créer des bibliothèques d'objets « QPainterPath » avec des conseils sur comment les réaliser. Il a été initialement conçu pour créer des bibliothèques de symboles pour l'application « KXStitch », mais d'autres applications utilisant des fonctionnalités similaires peuvent aussi les utiliser. Il y a un certain nombre d'outils pour la conception de symboles, incluant, les lignes, les courbes de Bézier, les rectangles et les ellipses. Les caractères peuvent aussi être sélectionnés à partir de n'importe quelle police de caractères et les symboles peuvent être transformés par effet de miroir ou de rotation. Les symboles peuvent être pleins ou non pleins. Les types de fin de ligne et les styles de fusion peuvent être modifiés et l'épaisseur de lignes peuvent être variables.</p>
    <p xml:lang="gl">SymbolEditor é un programa que pode crear bibliotecas de obxectos QPainterPath con información sobre como renderizalos. Deseñouse orixinalmente para crear bibliotecas de símbolos para a aplicación KXStitch, pero outros programas cunha funcionalidade similar poderían tamén usar ditas bibliotecas. Hai un bo número de ferramentas para axudar no deseño dos símbolos, como liñas, curvas bezier, rectángulos e elipses. Poden seleccionarse caracteres de texto de calquera tipo de letra, e os símbolos poden repetirse sobre un eixo (efecto espello) ou rotarse. Os símbolos poden encherse opcionalmente, pode cambiarse o estilo do final das liñas e os nodos de unión entre liñas, e pode cambiarse a anchura das liñas, combinando distintos valores en distintas liñas.</p>
    <p xml:lang="id">SymbolEditor adalah sebuah program yang bisa menciptakan pustaka objek QPainterPath dengan petunjuk pada bagaimana cara merendernya. Yang mana didesain secara original untuk menciptakan pustaka simbol buat aplikasi KXStitch. Namun aplikasi lain menggunakan fungsionalitas mirip yang juga menggunakannya. Ada beberapa alat yang dapat membantu mendesain simbol, termasuk garis, kurva bezier, persegi, dan jorong. Karakter teks dapat dipilih dari font apapun dan simbol dapat dicerminkan atau dirotasikan. Simbol dapat terisi atau takterisi, tipe ujung garis dan gaya penggabungan bisa diubah dan tutul baris bisa divariasi.</p>
    <p xml:lang="it">SymbolEditor è un programma che può creare librerie di oggetti QPainterPath con suggerimenti su come renderizzarli. Era stato originariamente progettato per creare librerie di simboli per KXStitch, ma può essere usato anche da altre applicazioni che fanno uso di funzionalità simili. Ci sono una serie di strumenti per aiutare nel disegno di simboli, incluse linee, curve di Bezier, rettangoli ed ellissi. I caratteri di testo possono essere selezionati da qualsiasi font, e i simboli possono essere rispecchiati e ruotati. I simboli possono essere riempiti o svuotati, i tipi di fine linea e gli stili di unione possono essere cambiati, e lo spessore della linea può essere variato.</p>
    <p xml:lang="ko">SymbolEditor는 렌더링 힌트 정보와 같이 QPainterPath 객체 라이브러리를 만드는 프로그램입니다. 원래는 KXStitch 프로그램의 심볼 라이브러리 제작 용도로 개발했지만, 비슷한 기능을 사용하는 다른 프로그램에서도 사용할 수 있습니다. 직선, 베지어 곡선, 직사각형, 타원형 등의 심볼을 디자인할 때 사용할 수 있는 도구가 있습니다. 임의의 글꼴에서 텍스트 글자를 선택할 수 있으며 심볼을 대칭시키거나 회전시킬 수 있습니다. 심볼의 내부를 채우거나 비워 둘 수 있으며, 선 끝 종류와 합치기 스타일을 변경할 수 있으며 선 굵기를 변경할 수 있습니다.</p>
    <p xml:lang="nl">SymbolEditor is een programma dat bibliotheken van QPainterPath-objecten kan maken met hints over hoe deze weer te geven. Oorspronkelijk was het ontworpen om symboolbibliotheken te maken voor de toepassing KXStitch, maar andere toepassingen gebruiken gelijksoortige functionaliteiten zouden deze ook kunnen gebruiken. Er zijn een aantal hulpmiddelen om het ontwerpen van symbolen te ondersteunen, inclusief lijnen, bezier-krommen, rechthoeken en ellipsen. Teksttekens kunnen geselecteerd worden uit elk lettertype en de symbolen kunnen gespiegeld of gedraaid worden. Symbolen kunnen wel of niet gevuld zijn, de stijl en het type van het lijneinde en het samenvoegen kan gewijzigd worden en de dikte van een lijn kan gevarieerd worden.</p>
    <p xml:lang="nn">SymbolEditor er eit program som kan laga bibliotek av QPainterPath-objekt med hint om korleis dei skal visast. Programmet var opphavleg laga for symbolbibliotek til krosstingprogrammet KXStitch, men andre program som brukar liknande funksjonar kan òg bruka det. Det inneheld fleire nyttige verktøy for teikning av symbol, for eksempel linjer, glatte kurver, rektanglar og ellipsar. Det er òg mogleg å spegelvenda eller dreia symbola og å henta inn teikn frå ulike skrifter. Symbola kan vera fylte eller tomme, og det er mogleg å endra linjebreidd og stilen på linjeendar og linjehjørne.</p>
    <p xml:lang="pl">EdytorSymboli jest programem do tworzenia bibliotek obiektów QPainterPath z informacjami o sposobie ich wyświetlania. Pierwotnie miał to być program do tworzenia bibliotek symboli dla KXStitch, lecz inne aplikacje potrzebujące podobnej funkcjonalności także mogą go używać. Wspomaganie tworzenia symboli odbywa się poprzez liczne narzędzia takie jak: linie, krzywe sklejane, prostokąty i elipsy. Można wybierać znaki tekstowe oraz symbole z dowolnej czcionki. Następnie można je odbić lustrzenie lub obrócić. Symbole mogą być z wypełnieniem lub nie, można określić rodzaj zakończenia, a także połączenia. Można zmieniać szerokość linii.</p>
    <p xml:lang="pt">O Editor de Símbolos é um programa que poderá criar bibliotecas de objectos QPainterPath com sugestões de desenho dos mesmos. Foi originalmente desenhado para criar bibliotecas de símbolos para a aplicação KXStitch, mas outras aplicações que usem uma funcionalidade semelhante também poderão tirar partido delas. Existe um conjunto de ferramentas para ajudar no desenho dos símbolos, incluindo linhas, curvas Bézier, rectângulos e elipses. Os caracteres de texto poderão ser seleccionados a partir de qualquer tipo de letra e os símbolos poderão ser invertidos ou rodados. Os símbolos poderão também ser preenchidos ou não, poder-se-á modificar o tipo de extremidades e das junções e a espessura das linhas.</p>
    <p xml:lang="pt-BR">O Editor de Símbolos é um programa que permite criar bibliotecas de objetos QPainterPath com sugestões de como desenhá-los. Foi originalmente projetado para criar bibliotecas de símbolos para o aplicativo KXStitch, mas outros aplicativos que usem uma funcionalidade semelhante também poderão usá-lo. Existe um conjunto de ferramentas para ajudar no desenho de símbolos, incluindo linhas, curvas Bézier, retângulos e elipses. Os caracteres de texto podem ser selecionados a partir de qualquer fonte e os símbolos poderão ser invertidos ou rotacionados. Os símbolos também podem ser preenchidos ou não, e o tipo de extremidade, junções e a espessura das linhas podem ser modificados.</p>
<<<<<<< HEAD
    <p xml:lang="sl">SymbolEditor je program, ki lahko ustvari knjižnice predmetov QPainterPath z namigi, kako jih upodobiti. Prvotno je bil zasnovan za ustvarjanje knjižnice simbolov za aplikacijo KXStitch, vendar bi aplikacije, ki imajo podobno funkcionalnost lahko to prav tako izkoristila. Obstaja več orodij za oblikovanje simbolov, vključno s črtami, Bezierovimi krivuljami, pravokotniki in elipse. Lahko izberete tudi besedilne znake v katerikoli pisavi in simboli se lahko zrcalijo ali zasukajo. Simboli so lahko napolnjeni ali nepolnjeni, vrsta konca in slog spajanja lahko spremenite, debelina linije pa lahko zelo raznolika.</p>
=======
    <p xml:lang="sk">SymbolEditor je program, ktorý dokáže vytvárať knižnice objektov QPainterPaths radami, ako ich vykresliť. Pôvodne bol navrhnutý na vytvorenieknižnice symbolov pre aplikáciu KXStitch, ale iné aplikácie využívajúcepodobné funkcie by ich mohli využiť. Existuje niekoľkonástroje na pomoc pri navrhovaní symbolov vrátane čiar, Bézierových kriviek,obdĺžnikov a elíps. Textové znaky je možné vybrať z ľubovoľného písma asymboly sa môžu zrkadliť alebo otáčať. Symboly môžu byť vyplnené alebo nevyplnené,typ konca čiary a štýl spájania sa môžu meniť a hrúbka čiary môže byťpestrá.</p>
>>>>>>> 9b699cd6
    <p xml:lang="sv">Symboleditor är ett program som kan skapa bibliotek av QPainterPath-objekt med tips om hur de ska återges. Det konstruerades ursprungligen för att skapa symbolbibliotek för programmet KXStitch, men andra program som använder liknande funktionalitet skulle också kunna använda sig av dem. Det finns ett antal verktyg för att hjälpa till att skapa symboler, inklusive linjer, Bezier-kurvor, rektanglar och ellipser. Texttecken kan väljas från godtyckligt teckensnitt, linjeändar och sammanfogningsstil kan ändras, och linjebredden kan varieras.</p>
    <p xml:lang="tr">SymbolEditor, nasıl gerçekleneceğine dair ipucu içeren QPainterPath nesneleri kitaplıkları oluşturabilen bir programdır. Aslında KXStitch uygulaması için sembol kitaplıkları oluşturmak için tasarlanmıştı fakat benzer özellikteki diğer uygulamalar da kullanabilir. Sembol tasarlamak için çizgi, bezier eğrisi, dikdörtgen ve elipsi de içeren bir takım araçlar vardır. Herhangi bir yazı tipiden metin karakterler ve sembolller döndürülebilir ya da aynalanabilir. Semboller doldurulabilir ya da doldurulmayabilir, çizgi bitiş türü ve birleştirme biçem değiştirilebilir ve çizgi kalınlığı değişken olabilir.</p>
    <p xml:lang="uk">SymbolEditor — програма для створення бібліотек об’єктів QPainterPath з інструкціями щодо їхнього показу. Програма створювалася для редагування бібліотек позначок програми KXStitch, втім, нею можна скористатися для редагування бібліотек позначок будь-якої іншої програми із подібними функціональними можливостями. Для створення позначок у програмі передбачено декілька інструментів, зокрема інструмент малювання прямих ліній, інструмент малювання кривих Безьє, інструмент малювання прямокутників та інструмент малювання еліпсів. Можна вибрати символи з будь-якого шрифту, обертати та віддзеркалювати створені позначки. Можна створювати заповнені і незаповнені контури, вибирати тип кінчика лінії та тип з’єднання ліній, а також змінювати товщину ліній.</p>
    <p xml:lang="x-test">xxSymbolEditor is a program that can create libraries of QPainterPath objects with hints on how to render them. It was originally designed to create symbol libraries for the KXStitch application, but other applications using similar functionality could also make use of them. There are a number of tools to aid the designing of symbols, including lines, bezier curves, rectangle and ellipse. Text characters can be selected from any font and the symbols can be mirrored or rotated. Symbols can be filled or unfilled, the line end type and joining style can be changed and the line thickness can be varied.xx</p>
    <p>Features:</p>
    <p xml:lang="ca">Característiques:</p>
    <p xml:lang="ca-valencia">Característiques:</p>
    <p xml:lang="cs">Vlastnosti:</p>
    <p xml:lang="de">Funktionen:</p>
    <p xml:lang="en-GB">Features:</p>
    <p xml:lang="es">Funciones:</p>
<<<<<<< HEAD
    <p xml:lang="et">Omadused:</p>
=======
>>>>>>> 9b699cd6
    <p xml:lang="eu">Ezaugarriak:</p>
    <p xml:lang="fi">Ominaisuuksia:</p>
    <p xml:lang="fr">Fonctionnalités :</p>
    <p xml:lang="gl">Funcionalidades:</p>
    <p xml:lang="id">Fitur:</p>
    <p xml:lang="it">Funzionalità:</p>
    <p xml:lang="ko">기능:</p>
    <p xml:lang="nl">Kenmerken:</p>
    <p xml:lang="nn">Funksjonar:</p>
    <p xml:lang="pl">Możliwości:</p>
    <p xml:lang="pt">Funcionalidades:</p>
    <p xml:lang="pt-BR">Funcionalidades:</p>
    <p xml:lang="ru">Возможности:</p>
    <p xml:lang="sk">Funkcie:</p>
    <p xml:lang="sl">Zmožnosti:</p>
    <p xml:lang="sv">Funktioner:</p>
    <p xml:lang="tr">Özellikler:</p>
    <p xml:lang="uk">Можливості:</p>
    <p xml:lang="x-test">xxFeatures:xx</p>
    <p xml:lang="zh-CN">功能：</p>
    <ul>
      <li>Creation of multiple libraries</li>
      <li xml:lang="ca">Creació de múltiples biblioteques</li>
      <li xml:lang="ca-valencia">Creació de múltiples biblioteques</li>
      <li xml:lang="de">Erstellung mehrerer Bibliotheken</li>
      <li xml:lang="en-GB">Creation of multiple libraries</li>
      <li xml:lang="es">Creación de bibliotecas múltiples</li>
<<<<<<< HEAD
      <li xml:lang="et">Mitme teegi loomine</li>
=======
>>>>>>> 9b699cd6
      <li xml:lang="eu">Liburutegi ugari sortzea</li>
      <li xml:lang="fi">Useamman kirjaston luonti</li>
      <li xml:lang="fr">Création de plusieurs bibliothèques</li>
      <li xml:lang="gl">Creación de varias bibliotecas.</li>
      <li xml:lang="id">Penciptaan pustaka yang multipel</li>
      <li xml:lang="it">Creazione di librerie multiple</li>
      <li xml:lang="ko">다양한 라이브러리 만들기</li>
      <li xml:lang="nl">Maken van meerdere bibliotheken</li>
      <li xml:lang="nn">Kan laga fleire symbolbibliotek</li>
      <li xml:lang="pl">Tworzenie wielu bibliotek</li>
      <li xml:lang="pt">Criação de diversas bibliotecas</li>
      <li xml:lang="pt-BR">Criação de diversas bibliotecas</li>
<<<<<<< HEAD
      <li xml:lang="sl">Ustvarjanje več knjižnic</li>
=======
      <li xml:lang="sk">Vytváranie viacerých knižníc</li>
>>>>>>> 9b699cd6
      <li xml:lang="sv">Kan skapa flera bibliotek</li>
      <li xml:lang="tr">Çoklu kitaplık oluşumu</li>
      <li xml:lang="uk">Створення набору бібліотек.</li>
      <li xml:lang="x-test">xxCreation of multiple librariesxx</li>
      <li>Filled and unfilled symbols</li>
      <li xml:lang="ca">Símbols farcits i no farcits</li>
      <li xml:lang="ca-valencia">Símbols farcits i no farcits</li>
      <li xml:lang="de">Gefüllte und ungefüllte Symbole</li>
      <li xml:lang="en-GB">Filled and unfilled symbols</li>
      <li xml:lang="es">Símbolos rellenos y sin rellenar</li>
<<<<<<< HEAD
      <li xml:lang="et">Täidetud ja täitmata sümbolid</li>
=======
>>>>>>> 9b699cd6
      <li xml:lang="eu">Sinbolo beteak eta betegarririk gabeak</li>
      <li xml:lang="fi">Täytetyt tai ääriviivasymbolit</li>
      <li xml:lang="fr">Symboles pleins et non pleins</li>
      <li xml:lang="gl">Símbolos enchidos e sen encher.</li>
      <li xml:lang="id">Simbol-simbol terisi dan takterisi</li>
      <li xml:lang="it">Simboli riempiti e svuotati</li>
      <li xml:lang="ko">채워지거나 채워지지 않은 심볼</li>
      <li xml:lang="nl">Gevulde en niet gevulde symbolen</li>
      <li xml:lang="nn">Fylde og tomme symbol</li>
      <li xml:lang="pl">Symbole z wypełnieniem i bez</li>
      <li xml:lang="pt">Símbolos preenchidos e não preenchidos</li>
      <li xml:lang="pt-BR">Símbolos preenchidos e não preenchidos</li>
<<<<<<< HEAD
      <li xml:lang="sl">Zapolnjeni in nezapolnjeni simboli</li>
=======
      <li xml:lang="sk">Vyplnené a nevyplnené symboly</li>
>>>>>>> 9b699cd6
      <li xml:lang="sv">Ifyllda och ihåliga symboler</li>
      <li xml:lang="tr">Doldurulmuş ve doldurulmamış semboller</li>
      <li xml:lang="uk">Створення заповнених і незаповнених позначок.</li>
      <li xml:lang="x-test">xxFilled and unfilled symbolsxx</li>
      <li>Variable line widths, end types and join types</li>
      <li xml:lang="ca">Amplades de línia, tipus de final i tipus d'unió variables</li>
      <li xml:lang="ca-valencia">Amplades de línia, tipus de final i tipus d'unió variables</li>
      <li xml:lang="en-GB">Variable line widths, end types and join types</li>
      <li xml:lang="es">Anchos de línea, remates y juntas variables</li>
<<<<<<< HEAD
      <li xml:lang="et">Arvukalt joonepikkusi, tiputüüpe ja ühendusetüüpe</li>
=======
>>>>>>> 9b699cd6
      <li xml:lang="eu">Lerro zabalera, erremate mota eta lotura mota aldakorrak</li>
      <li xml:lang="fi">Vaihtelevan viivan paksuudet sekä pääte- ja liitostyypit</li>
      <li xml:lang="fr">Largeurs de ligne variables, types de fin et type de fusion</li>
      <li xml:lang="gl">Anchura de liña variábel, tipos de vértice e de unión.</li>
      <li xml:lang="id">Lebar garis variabel, tipe ujung dan tipe gabung</li>
      <li xml:lang="it">Linee a larghezza variabile, tipi di fine e di unione</li>
      <li xml:lang="ko">다양한 선 폭, 끝과 결합 형식</li>
      <li xml:lang="nl">Variabele lijnbreedte, eindsoorten en samenvoegsoorten</li>
      <li xml:lang="nn">Ulike breidder og hjørne- og endestilar for linjer</li>
      <li xml:lang="pl">Zmienne szerokości linii, rodzaje zakończeń i połączeń</li>
      <li xml:lang="pt">Espessuras de linhas, tipos de extremidades e junções variáveis</li>
      <li xml:lang="pt-BR">Espessuras de linhas, tipos de extremidades e junções variáveis</li>
<<<<<<< HEAD
      <li xml:lang="sl">Različne širine črt, koncev črt in vrst spajanja</li>
=======
      <li xml:lang="sk">Premenlivá šírka čiar, koncové typy a typy pripojení</li>
>>>>>>> 9b699cd6
      <li xml:lang="sv">Variabla linjebredder, ändtyper och sammanfogningstyper</li>
      <li xml:lang="tr">Değişken çizgi genişliği, bitiş türleri ve birleştirme türleri</li>
      <li xml:lang="uk">Різна товщина ліній, різні типи кінців та різні типи з’єднання.</li>
      <li xml:lang="x-test">xxVariable line widths, end types and join typesxx</li>
      <li>Drag and drop from one library to another</li>
      <li xml:lang="ca">Arrossegar i deixar anar des d'una biblioteca a una altra</li>
      <li xml:lang="ca-valencia">Arrossegar i deixar anar des d'una biblioteca a una altra</li>
      <li xml:lang="de">Ziehen und Ablegen (Drag and Drop) zwischen Bibliotheken</li>
      <li xml:lang="en-GB">Drag and drop from one library to another</li>
      <li xml:lang="es">Arrastrar y soltar de una biblioteca a otra</li>
<<<<<<< HEAD
      <li xml:lang="et">Ühest teegist teise lohistamine</li>
=======
>>>>>>> 9b699cd6
      <li xml:lang="eu">Arrastatu eta jaregin liburutegi batetik bestera.</li>
      <li xml:lang="fi">Vedä ja pudota kirjastosta toiseen</li>
      <li xml:lang="fr">Glissez et déposez d'une bibliothèque à une autre</li>
      <li xml:lang="gl">Arrastrar e soltar dunha biblioteca a outra.</li>
      <li xml:lang="id">Seret dan taruh dari salahsatu pustaka ke lainnya</li>
      <li xml:lang="it">Trascina da una libreria ad un'altra</li>
      <li xml:lang="ko">라이브러리간 드래그 앤 드롭</li>
      <li xml:lang="nl">Verslepen en loslaten uit de ene bibliotheek naar een andere</li>
      <li xml:lang="nn">Dra og slepp mellom bibliotek</li>
      <li xml:lang="pl">Przeciąganie i upuszczanie z jednej biblioteki do innej</li>
      <li xml:lang="pt">Arrastar e largar de uma biblioteca para outra</li>
      <li xml:lang="pt-BR">Arrastar e soltar de uma biblioteca para outra</li>
<<<<<<< HEAD
      <li xml:lang="sl">Vlečenje in spuščanje iz ene knjižnice v drugo</li>
=======
      <li xml:lang="sk">Drag and drop z jednej knižnice do inej</li>
>>>>>>> 9b699cd6
      <li xml:lang="sv">Dra och släpp från ett bibliotek till ett annat</li>
      <li xml:lang="tr">Bir kitaplıktan diğerine sürükle ve bırak</li>
      <li xml:lang="uk">Перетягування зі скиданням з однієї бібліотеки до іншої бібліотеки.</li>
      <li xml:lang="x-test">xxDrag and drop from one library to anotherxx</li>
      <li>Symbol creation from characters</li>
      <li xml:lang="ca">Creació de símbols des de caràcters</li>
      <li xml:lang="ca-valencia">Creació de símbols des de caràcters</li>
      <li xml:lang="de">Symbol-Erstellung aus Zeichen</li>
      <li xml:lang="en-GB">Symbol creation from characters</li>
      <li xml:lang="es">Creación de símbolos a partir de caracteres</li>
<<<<<<< HEAD
      <li xml:lang="et">Sümboli loomine märgi põhjal</li>
=======
>>>>>>> 9b699cd6
      <li xml:lang="eu">Karaktereen ikurrak sortzea</li>
      <li xml:lang="fi">Symbolin luonti merkeistä</li>
      <li xml:lang="fr">Création de symboles à partir de caractères</li>
      <li xml:lang="gl">Creación de símbolos a partir de caracteres.</li>
      <li xml:lang="id">Penciptaan simbol dari karakter</li>
      <li xml:lang="it">Creazione di simboli da caratteri</li>
      <li xml:lang="ko">글자에서 심볼 만들기</li>
      <li xml:lang="nl">Maken van symbolen uit tekens</li>
      <li xml:lang="nn">Symbollaging basert på teikn</li>
      <li xml:lang="pl">Tworzenie symboli ze znaków</li>
      <li xml:lang="pt">Criação de símbolos a partir de caracteres</li>
      <li xml:lang="pt-BR">Criação de símbolos a partir de caracteres</li>
<<<<<<< HEAD
      <li xml:lang="sl">Ustvarjanje simbolov iz znakov</li>
=======
      <li xml:lang="sk">Vytvorenie symbolov zo znakov</li>
>>>>>>> 9b699cd6
      <li xml:lang="sv">Symboler kan skapas från tecken</li>
      <li xml:lang="tr">Karakterlerden sembol oluşturma</li>
      <li xml:lang="uk">Створення позначок із символів.</li>
      <li xml:lang="x-test">xxSymbol creation from charactersxx</li>
    </ul>
  </description>
  <url type="homepage">https://userbase.kde.org/Special:myLanguage/SymbolEditor</url>
  <url type="bugtracker">https://bugs.kde.org/enter_bug.cgi?format=guided&amp;product=SymbolEditor</url>
  <url type="help">http://docs.kde.org/?application=SymbolEditor</url>
  <screenshots>
    <screenshot type="default">
      <image>https://cdn.kde.org/screenshots/symboleditor/symboleditor.png</image>
    </screenshot>
  </screenshots>
  <project_group>KDE</project_group>
  <provides>
    <binary>SymbolEditor</binary>
  </provides>
</component><|MERGE_RESOLUTION|>--- conflicted
+++ resolved
@@ -10,10 +10,7 @@
   <name xml:lang="de">SymbolEditor</name>
   <name xml:lang="en-GB">SymbolEditor</name>
   <name xml:lang="es">SymbolEditor</name>
-<<<<<<< HEAD
   <name xml:lang="et">Sümbolite redaktor</name>
-=======
->>>>>>> 9b699cd6
   <name xml:lang="eu">Ikur Editorea</name>
   <name xml:lang="fi">SymbolEditor</name>
   <name xml:lang="fr">SymbolEditor</name>
@@ -40,10 +37,7 @@
   <summary xml:lang="de">Ein Kreuzstich-Symboleditor</summary>
   <summary xml:lang="en-GB">A cross stitch symbol editor</summary>
   <summary xml:lang="es">Un editor de símbolos de punto de cruz</summary>
-<<<<<<< HEAD
   <summary xml:lang="et">Tikkimispistete sümbolite redaktor</summary>
-=======
->>>>>>> 9b699cd6
   <summary xml:lang="eu">Gurutze-puntuko ikurren editore bat</summary>
   <summary xml:lang="fi">Ristipistosymbolimuokkain</summary>
   <summary xml:lang="fr">Un éditeur de symbole au point de croix</summary>
@@ -68,10 +62,7 @@
     <p xml:lang="ca-valencia">El SymbolEditor és un programa que pot crear biblioteques d'objectes QPainterPath amb consells quant a representar-los. Originalment va ser dissenyada per crear biblioteques de símbols per a l'aplicació KXStitch, però altres aplicacions que usin funcionalitats similars també en poden fer ús. Hi ha diverses eines per ajudar a dissenyar els símbols, incloent-hi línies, corbes de bezier, rectangles i el·lipses. Els caràcters de text es poden seleccionar des de qualsevol tipus de lletra i els símbols es poden emmirallar o girar. Els símbols es poden farcir o no farcir, el tipus de final de línia i l'estil d'unió es poden canviar i es pot variar el gruix de les línies.</p>
     <p xml:lang="en-GB">SymbolEditor is a program that can create libraries of QPainterPath objects with hints on how to render them. It was originally designed to create symbol libraries for the KXStitch application, but other applications using similar functionality could also make use of them. There are a number of tools to aid the designing of symbols, including lines, bezier curves, rectangle and ellipse. Text characters can be selected from any font and the symbols can be mirrored or rotated. Symbols can be filled or unfilled, the line end type and joining style can be changed and the line thickness can be varied.</p>
     <p xml:lang="es">SymbolEditor es un programa que puede crear bibliotecas de objetos de QPainterPath que sugiere cómo se muestran. Originalmente se diseñó para crear bibliotecas de símbolos para la aplicación KXStitch, pero también la pueden usar otras aplicaciones de funcionalidad similar. Existen diversas herramientas para ayudar a crear símbolos, que incluyen líneas, curvas de bezier, rectángulos y elipses. Puede seleccionar caracteres de texto de cualquier tipo de letra y los símbolos se pueden reflejar y rotar. Puede crear símbolos rellenos o sin rellenar, cambiar los remates y las juntas, y variar el grosor de líneas.</p>
-<<<<<<< HEAD
     <p xml:lang="et">Sümbolite redaktor on rakendus QPainterPath'i objektide teekide loomiseks koos vihjetega, kuidas neid renderdada. Algupäraselt oli see mõeldud rakendusele KXStitch sümboliteekide loomiseks, kuid seda võivad edukalt kasutada ka teised sarnase funktsionaalsusega rakendused. Sümbolite loomisel on abiks hulk tööriistu, sealhulgas sirgjooned, Bezier kõverad, ristkülikud ja ellipsid. Tekstimärke võib valida mis tahes fondist ning sümboleid võib peegeldada või pöörata. Sümbolid võivad olla täidetud või täitmata, joonetipu tüüpi ja ühendusestiili saab muuta, samuti võib varieerida joone jämedust.</p>
-=======
->>>>>>> 9b699cd6
     <p xml:lang="eu">SymbolEditor, ikur editorea, QPainterPath objektuen liburutegiak, haiek errendatzeko argibideekin, sor ditzakeen programa bat da. Jatorrian KXStitch aplikaziorako ikur-liburutegiak sortzeko diseinatu zen, baino antzeko funtzioak erabiltzen dituzten beste aplikazio batzuek ere erabil dezakete. Ikurrak diseinatzen laguntzeko tresna batzuk daude, hala nola bezier-kurbak, laukizuzena eta elipsea. Testu-karaktereak edozein letra-tipotatik hauta daitezke eta ikurrak ispilatu edo biratu daitezke. Ikurrak beteta edo bete gabe izan daitezke, lerroaren errematea eta lotura-estiloa alda daitezke baita lerroaren lodiera ere.</p>
     <p xml:lang="fi">SymbolEditor on ohjelma, jolla luoda QPainterPath-olioita vihjein niiden hahmontamisesta. Se suunniteltiin alkuaan KXStitch-sovelluksen symbolikirjastojen luomiseen, mutta myös muut samanlaiset ohjelmat voivat hyötyä siitä. Symbolien suunnitteluun on joukko työkaluja kuten viiva, bezierkäyrä, nelikulmio ja ellipsi. Tekstimerkit voi valita mistä vain fontista, ja symboleja voi peilata ja kiertää. Symbolit voivat olla täytettyjä tai ääriviivasymboleja, viivan pääte- ja liitostyyppiä voi vaihtaa ja viivan paksuutta vaihdella.</p>
     <p xml:lang="fr">Le programme SymbolEditor peut créer des bibliothèques d'objets « QPainterPath » avec des conseils sur comment les réaliser. Il a été initialement conçu pour créer des bibliothèques de symboles pour l'application « KXStitch », mais d'autres applications utilisant des fonctionnalités similaires peuvent aussi les utiliser. Il y a un certain nombre d'outils pour la conception de symboles, incluant, les lignes, les courbes de Bézier, les rectangles et les ellipses. Les caractères peuvent aussi être sélectionnés à partir de n'importe quelle police de caractères et les symboles peuvent être transformés par effet de miroir ou de rotation. Les symboles peuvent être pleins ou non pleins. Les types de fin de ligne et les styles de fusion peuvent être modifiés et l'épaisseur de lignes peuvent être variables.</p>
@@ -84,11 +75,7 @@
     <p xml:lang="pl">EdytorSymboli jest programem do tworzenia bibliotek obiektów QPainterPath z informacjami o sposobie ich wyświetlania. Pierwotnie miał to być program do tworzenia bibliotek symboli dla KXStitch, lecz inne aplikacje potrzebujące podobnej funkcjonalności także mogą go używać. Wspomaganie tworzenia symboli odbywa się poprzez liczne narzędzia takie jak: linie, krzywe sklejane, prostokąty i elipsy. Można wybierać znaki tekstowe oraz symbole z dowolnej czcionki. Następnie można je odbić lustrzenie lub obrócić. Symbole mogą być z wypełnieniem lub nie, można określić rodzaj zakończenia, a także połączenia. Można zmieniać szerokość linii.</p>
     <p xml:lang="pt">O Editor de Símbolos é um programa que poderá criar bibliotecas de objectos QPainterPath com sugestões de desenho dos mesmos. Foi originalmente desenhado para criar bibliotecas de símbolos para a aplicação KXStitch, mas outras aplicações que usem uma funcionalidade semelhante também poderão tirar partido delas. Existe um conjunto de ferramentas para ajudar no desenho dos símbolos, incluindo linhas, curvas Bézier, rectângulos e elipses. Os caracteres de texto poderão ser seleccionados a partir de qualquer tipo de letra e os símbolos poderão ser invertidos ou rodados. Os símbolos poderão também ser preenchidos ou não, poder-se-á modificar o tipo de extremidades e das junções e a espessura das linhas.</p>
     <p xml:lang="pt-BR">O Editor de Símbolos é um programa que permite criar bibliotecas de objetos QPainterPath com sugestões de como desenhá-los. Foi originalmente projetado para criar bibliotecas de símbolos para o aplicativo KXStitch, mas outros aplicativos que usem uma funcionalidade semelhante também poderão usá-lo. Existe um conjunto de ferramentas para ajudar no desenho de símbolos, incluindo linhas, curvas Bézier, retângulos e elipses. Os caracteres de texto podem ser selecionados a partir de qualquer fonte e os símbolos poderão ser invertidos ou rotacionados. Os símbolos também podem ser preenchidos ou não, e o tipo de extremidade, junções e a espessura das linhas podem ser modificados.</p>
-<<<<<<< HEAD
     <p xml:lang="sl">SymbolEditor je program, ki lahko ustvari knjižnice predmetov QPainterPath z namigi, kako jih upodobiti. Prvotno je bil zasnovan za ustvarjanje knjižnice simbolov za aplikacijo KXStitch, vendar bi aplikacije, ki imajo podobno funkcionalnost lahko to prav tako izkoristila. Obstaja več orodij za oblikovanje simbolov, vključno s črtami, Bezierovimi krivuljami, pravokotniki in elipse. Lahko izberete tudi besedilne znake v katerikoli pisavi in simboli se lahko zrcalijo ali zasukajo. Simboli so lahko napolnjeni ali nepolnjeni, vrsta konca in slog spajanja lahko spremenite, debelina linije pa lahko zelo raznolika.</p>
-=======
-    <p xml:lang="sk">SymbolEditor je program, ktorý dokáže vytvárať knižnice objektov QPainterPaths radami, ako ich vykresliť. Pôvodne bol navrhnutý na vytvorenieknižnice symbolov pre aplikáciu KXStitch, ale iné aplikácie využívajúcepodobné funkcie by ich mohli využiť. Existuje niekoľkonástroje na pomoc pri navrhovaní symbolov vrátane čiar, Bézierových kriviek,obdĺžnikov a elíps. Textové znaky je možné vybrať z ľubovoľného písma asymboly sa môžu zrkadliť alebo otáčať. Symboly môžu byť vyplnené alebo nevyplnené,typ konca čiary a štýl spájania sa môžu meniť a hrúbka čiary môže byťpestrá.</p>
->>>>>>> 9b699cd6
     <p xml:lang="sv">Symboleditor är ett program som kan skapa bibliotek av QPainterPath-objekt med tips om hur de ska återges. Det konstruerades ursprungligen för att skapa symbolbibliotek för programmet KXStitch, men andra program som använder liknande funktionalitet skulle också kunna använda sig av dem. Det finns ett antal verktyg för att hjälpa till att skapa symboler, inklusive linjer, Bezier-kurvor, rektanglar och ellipser. Texttecken kan väljas från godtyckligt teckensnitt, linjeändar och sammanfogningsstil kan ändras, och linjebredden kan varieras.</p>
     <p xml:lang="tr">SymbolEditor, nasıl gerçekleneceğine dair ipucu içeren QPainterPath nesneleri kitaplıkları oluşturabilen bir programdır. Aslında KXStitch uygulaması için sembol kitaplıkları oluşturmak için tasarlanmıştı fakat benzer özellikteki diğer uygulamalar da kullanabilir. Sembol tasarlamak için çizgi, bezier eğrisi, dikdörtgen ve elipsi de içeren bir takım araçlar vardır. Herhangi bir yazı tipiden metin karakterler ve sembolller döndürülebilir ya da aynalanabilir. Semboller doldurulabilir ya da doldurulmayabilir, çizgi bitiş türü ve birleştirme biçem değiştirilebilir ve çizgi kalınlığı değişken olabilir.</p>
     <p xml:lang="uk">SymbolEditor — програма для створення бібліотек об’єктів QPainterPath з інструкціями щодо їхнього показу. Програма створювалася для редагування бібліотек позначок програми KXStitch, втім, нею можна скористатися для редагування бібліотек позначок будь-якої іншої програми із подібними функціональними можливостями. Для створення позначок у програмі передбачено декілька інструментів, зокрема інструмент малювання прямих ліній, інструмент малювання кривих Безьє, інструмент малювання прямокутників та інструмент малювання еліпсів. Можна вибрати символи з будь-якого шрифту, обертати та віддзеркалювати створені позначки. Можна створювати заповнені і незаповнені контури, вибирати тип кінчика лінії та тип з’єднання ліній, а також змінювати товщину ліній.</p>
@@ -100,10 +87,7 @@
     <p xml:lang="de">Funktionen:</p>
     <p xml:lang="en-GB">Features:</p>
     <p xml:lang="es">Funciones:</p>
-<<<<<<< HEAD
     <p xml:lang="et">Omadused:</p>
-=======
->>>>>>> 9b699cd6
     <p xml:lang="eu">Ezaugarriak:</p>
     <p xml:lang="fi">Ominaisuuksia:</p>
     <p xml:lang="fr">Fonctionnalités :</p>
@@ -131,10 +115,7 @@
       <li xml:lang="de">Erstellung mehrerer Bibliotheken</li>
       <li xml:lang="en-GB">Creation of multiple libraries</li>
       <li xml:lang="es">Creación de bibliotecas múltiples</li>
-<<<<<<< HEAD
       <li xml:lang="et">Mitme teegi loomine</li>
-=======
->>>>>>> 9b699cd6
       <li xml:lang="eu">Liburutegi ugari sortzea</li>
       <li xml:lang="fi">Useamman kirjaston luonti</li>
       <li xml:lang="fr">Création de plusieurs bibliothèques</li>
@@ -147,11 +128,7 @@
       <li xml:lang="pl">Tworzenie wielu bibliotek</li>
       <li xml:lang="pt">Criação de diversas bibliotecas</li>
       <li xml:lang="pt-BR">Criação de diversas bibliotecas</li>
-<<<<<<< HEAD
       <li xml:lang="sl">Ustvarjanje več knjižnic</li>
-=======
-      <li xml:lang="sk">Vytváranie viacerých knižníc</li>
->>>>>>> 9b699cd6
       <li xml:lang="sv">Kan skapa flera bibliotek</li>
       <li xml:lang="tr">Çoklu kitaplık oluşumu</li>
       <li xml:lang="uk">Створення набору бібліотек.</li>
@@ -162,10 +139,7 @@
       <li xml:lang="de">Gefüllte und ungefüllte Symbole</li>
       <li xml:lang="en-GB">Filled and unfilled symbols</li>
       <li xml:lang="es">Símbolos rellenos y sin rellenar</li>
-<<<<<<< HEAD
       <li xml:lang="et">Täidetud ja täitmata sümbolid</li>
-=======
->>>>>>> 9b699cd6
       <li xml:lang="eu">Sinbolo beteak eta betegarririk gabeak</li>
       <li xml:lang="fi">Täytetyt tai ääriviivasymbolit</li>
       <li xml:lang="fr">Symboles pleins et non pleins</li>
@@ -178,11 +152,7 @@
       <li xml:lang="pl">Symbole z wypełnieniem i bez</li>
       <li xml:lang="pt">Símbolos preenchidos e não preenchidos</li>
       <li xml:lang="pt-BR">Símbolos preenchidos e não preenchidos</li>
-<<<<<<< HEAD
       <li xml:lang="sl">Zapolnjeni in nezapolnjeni simboli</li>
-=======
-      <li xml:lang="sk">Vyplnené a nevyplnené symboly</li>
->>>>>>> 9b699cd6
       <li xml:lang="sv">Ifyllda och ihåliga symboler</li>
       <li xml:lang="tr">Doldurulmuş ve doldurulmamış semboller</li>
       <li xml:lang="uk">Створення заповнених і незаповнених позначок.</li>
@@ -192,10 +162,7 @@
       <li xml:lang="ca-valencia">Amplades de línia, tipus de final i tipus d'unió variables</li>
       <li xml:lang="en-GB">Variable line widths, end types and join types</li>
       <li xml:lang="es">Anchos de línea, remates y juntas variables</li>
-<<<<<<< HEAD
       <li xml:lang="et">Arvukalt joonepikkusi, tiputüüpe ja ühendusetüüpe</li>
-=======
->>>>>>> 9b699cd6
       <li xml:lang="eu">Lerro zabalera, erremate mota eta lotura mota aldakorrak</li>
       <li xml:lang="fi">Vaihtelevan viivan paksuudet sekä pääte- ja liitostyypit</li>
       <li xml:lang="fr">Largeurs de ligne variables, types de fin et type de fusion</li>
@@ -208,11 +175,7 @@
       <li xml:lang="pl">Zmienne szerokości linii, rodzaje zakończeń i połączeń</li>
       <li xml:lang="pt">Espessuras de linhas, tipos de extremidades e junções variáveis</li>
       <li xml:lang="pt-BR">Espessuras de linhas, tipos de extremidades e junções variáveis</li>
-<<<<<<< HEAD
       <li xml:lang="sl">Različne širine črt, koncev črt in vrst spajanja</li>
-=======
-      <li xml:lang="sk">Premenlivá šírka čiar, koncové typy a typy pripojení</li>
->>>>>>> 9b699cd6
       <li xml:lang="sv">Variabla linjebredder, ändtyper och sammanfogningstyper</li>
       <li xml:lang="tr">Değişken çizgi genişliği, bitiş türleri ve birleştirme türleri</li>
       <li xml:lang="uk">Різна товщина ліній, різні типи кінців та різні типи з’єднання.</li>
@@ -223,10 +186,7 @@
       <li xml:lang="de">Ziehen und Ablegen (Drag and Drop) zwischen Bibliotheken</li>
       <li xml:lang="en-GB">Drag and drop from one library to another</li>
       <li xml:lang="es">Arrastrar y soltar de una biblioteca a otra</li>
-<<<<<<< HEAD
       <li xml:lang="et">Ühest teegist teise lohistamine</li>
-=======
->>>>>>> 9b699cd6
       <li xml:lang="eu">Arrastatu eta jaregin liburutegi batetik bestera.</li>
       <li xml:lang="fi">Vedä ja pudota kirjastosta toiseen</li>
       <li xml:lang="fr">Glissez et déposez d'une bibliothèque à une autre</li>
@@ -239,11 +199,7 @@
       <li xml:lang="pl">Przeciąganie i upuszczanie z jednej biblioteki do innej</li>
       <li xml:lang="pt">Arrastar e largar de uma biblioteca para outra</li>
       <li xml:lang="pt-BR">Arrastar e soltar de uma biblioteca para outra</li>
-<<<<<<< HEAD
       <li xml:lang="sl">Vlečenje in spuščanje iz ene knjižnice v drugo</li>
-=======
-      <li xml:lang="sk">Drag and drop z jednej knižnice do inej</li>
->>>>>>> 9b699cd6
       <li xml:lang="sv">Dra och släpp från ett bibliotek till ett annat</li>
       <li xml:lang="tr">Bir kitaplıktan diğerine sürükle ve bırak</li>
       <li xml:lang="uk">Перетягування зі скиданням з однієї бібліотеки до іншої бібліотеки.</li>
@@ -254,10 +210,7 @@
       <li xml:lang="de">Symbol-Erstellung aus Zeichen</li>
       <li xml:lang="en-GB">Symbol creation from characters</li>
       <li xml:lang="es">Creación de símbolos a partir de caracteres</li>
-<<<<<<< HEAD
       <li xml:lang="et">Sümboli loomine märgi põhjal</li>
-=======
->>>>>>> 9b699cd6
       <li xml:lang="eu">Karaktereen ikurrak sortzea</li>
       <li xml:lang="fi">Symbolin luonti merkeistä</li>
       <li xml:lang="fr">Création de symboles à partir de caractères</li>
@@ -270,11 +223,7 @@
       <li xml:lang="pl">Tworzenie symboli ze znaków</li>
       <li xml:lang="pt">Criação de símbolos a partir de caracteres</li>
       <li xml:lang="pt-BR">Criação de símbolos a partir de caracteres</li>
-<<<<<<< HEAD
       <li xml:lang="sl">Ustvarjanje simbolov iz znakov</li>
-=======
-      <li xml:lang="sk">Vytvorenie symbolov zo znakov</li>
->>>>>>> 9b699cd6
       <li xml:lang="sv">Symboler kan skapas från tecken</li>
       <li xml:lang="tr">Karakterlerden sembol oluşturma</li>
       <li xml:lang="uk">Створення позначок із символів.</li>
